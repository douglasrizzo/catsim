import numpy
from scipy.optimize import differential_evolution

from catsim import cat, irt
from catsim.simulation import Estimator


class HillClimbingEstimator(Estimator):
    """Estimator that uses a hill-climbing algorithm to maximize the likelihood function

    :param precision: number of decimal points of precision
    :param verbose: verbosity level of the maximization method
    """

    def __str__(self):
        return 'Hill Climbing Estimator'

    def __init__(self, precision: int = 6, dodd: bool = False, verbose: bool = False):
        super().__init__()
        self._precision = precision
        self._verbose = verbose
        self._evaluations = 0
        self._calls = 0
        self._dodd = dodd

    @property
    def calls(self) -> float:
        """How many times the estimator has been called to maximize/minimize the log-likelihood function

        :returns: number of times the estimator has been called to maximize/minimize the log-likelihood function"""
        return self._calls

    @property
    def evaluations(self) -> float:
        """Total number of times the estimator has evaluated the log-likelihood function during its existence

        :returns: number of function evaluations"""
        return self._evaluations

    @property
    def avg_evaluations(self) -> float:
        """Average number of function evaluations for all tests the estimator has been used

        :returns: average number of function evaluations"""
        return self._evaluations / self._calls

    @property
    def dodd(self) -> bool:
        """Whether Dodd's method will be called by estimator in case the response vector
        is composed solely of right or wrong answers.

        :returns: boolean value indicating if Dodd's method will be used or not."""
        return self._dodd

    def estimate(
        self,
        index: int = None,
        items: numpy.ndarray = None,
        administered_items: list = None,
        response_vector: list = None,
        est_theta: float = None,
        **kwargs
    ) -> float:
        """Returns the theta value that minimizes the negative log-likelihood function, given the current state of the
         test for the given examinee.

        :param index: index of the current examinee in the simulator
        :param items: a matrix containing item parameters in the format that `catsim` understands
                      (see: :py:func:`catsim.cat.generate_item_bank`)
        :param administered_items: a list containing the indexes of items that were already administered
        :param response_vector: a boolean list containing the examinee's answers to the administered items
        :param est_theta: a float containing the current estimated proficiency
        :returns: the current :math:`\\hat\\theta`
        """
        items, administered_items, response_vector, est_theta = \
            self._prepare_args(
                return_items=True,
                return_response_vector=True,
                return_est_theta=True,
                index=index,
                items=items,
                administered_items=administered_items,
                response_vector=response_vector,
                est_theta=est_theta,
                **kwargs
            )

<<<<<<< HEAD
        if items is None and administered_items is None and response_vector is None and est_theta is None:
            items = self.simulator.items
            administered_items = self.simulator.administered_items[index]
            response_vector = self.simulator.response_vectors[index]
            est_theta = self.simulator.latest_estimations[index]

        assert items is not None
        assert administered_items is not None
        assert response_vector is not None
        assert est_theta is not None

=======
>>>>>>> 0a26c539
        self._calls += 1
        self._evaluations = 0

        if len(set(response_vector)) == 1 and self._dodd:
            return cat.dodd(est_theta, items, response_vector[-1])

        # TODO may need to check if response_vector is empty
        if all(response_vector):
            return float('inf')
        elif not any(response_vector):
            return float('-inf')

        if len(administered_items) > 0:
            lower_bound = min(items[administered_items][:, 1])
            upper_bound = max(items[administered_items][:, 1])
        else:
            lower_bound = min(items[:, 1])
            upper_bound = max(items[:, 1])

        best_theta = float('-inf')
        max_ll = float('-inf')

        # the estimator starts with a rough search, which gets finer with each pass
        for granularity in range(10):

            # generate a list of candidate theta values
            candidates = numpy.linspace(lower_bound, upper_bound, 10)
            interval_size = candidates[1] - candidates[0]

            if self._verbose:
                print(
                    'Pass: {0}\n\tBounds: {1} {2}\n\tInterval size: {3}'.format(
                        granularity + 1, lower_bound, upper_bound, interval_size
                    )
                )

            # we'll use the concave nature of the log-likelihood function
            # to program a primitive early stopping method in our search
            previous_ll = float('-inf')

            # iterate through each candidate
            for candidate_theta in candidates:
                self._evaluations += 1

                current_ll = irt.log_likelihood(
                    candidate_theta, response_vector, items[administered_items]
                )

                # we search the function from left to right, so when the
                # log-likelihood of the current theta is smaller than the one
                # from the previous theta we tested, it means it's all downhill
                # from then on, so we stop our search
                if current_ll < previous_ll:
                    break
                previous_ll = current_ll

                # check if the LL of the current candidate theta is larger than the best one checked as of yet
                if current_ll > max_ll:
                    if self._verbose:
                        print('\t\tTheta: {0}, LL: {1}'.format(candidate_theta, current_ll))

                    if abs(best_theta - candidate_theta) < float('1e-' + str(self._precision)):
                        return self._getout(candidate_theta)

                    max_ll = current_ll
                    best_theta = candidate_theta

            # the bounds of the new candidates are adjusted around the current best theta value
            lower_bound = best_theta - interval_size
            upper_bound = best_theta + interval_size

        return self._getout(best_theta)

    def _getout(self, theta: float) -> float:
        if self._verbose:
            print('{0} evaluations'.format(self._evaluations))

        return theta


class DifferentialEvolutionEstimator(Estimator):
    """Estimator that uses :py:func:`scipy.optimize.differential_evolution` to minimize the negative log-likelihood function

    :param bounds: a tuple containing both lower and upper bounds for the differential
                   evolution algorithm search space. In theory, it is best if they
                   represent the minimum and maximum possible :math:`\\theta` values;
                   in practice, one could also use the smallest and largest difficulty
                   parameters in the item bank, in case no better bounds for
                   :math:`\\theta` exist.
    """

    def __str__(self):
        return 'Differential Evolution Estimator'

    def __init__(self, bounds: tuple):
        super(DifferentialEvolutionEstimator, self).__init__()
        self._lower_bound = min(bounds)
        self._upper_bound = max(bounds)
        self._evaluations = 0
        self._calls = 0

    @property
    def calls(self):
        """How many times the estimator has been called to maximize/minimize the log-likelihood function

        :returns: number of times the estimator has been called to maximize/minimize the log-likelihood function"""
        return self._calls

    @property
    def evaluations(self):
        """Total number of times the estimator has evaluated the log-likelihood function during its existence

        :returns: number of function evaluations"""
        return self._evaluations

    @property
    def avg_evaluations(self):
        """Average number of function evaluations for all tests the estimator has been used

        :returns: average number of function evaluations"""
        return self._evaluations / self._calls

    def estimate(
        self,
        index: int = None,
        items: numpy.ndarray = None,
        administered_items: list = None,
        response_vector: list = None,
        **kwargs
    ) -> float:
        """Uses :py:func:`scipy.optimize.differential_evolution` to return the theta value
        that minimizes the negative log-likelihood function, given the current state of the
        test for the given examinee.

        :param index: index of the current examinee in the simulator
        :param items: a matrix containing item parameters in the format that `catsim` understands
                      (see: :py:func:`catsim.cat.generate_item_bank`)
        :param administered_items: a list containing the indexes of items that were already administered
        :param response_vector: a boolean list containing the examinee's answers to the administered items
        :returns: the current :math:`\\hat\\theta`
        """
        items, administered_items, response_vector = \
            self._prepare_args(
                return_items=True,
                return_response_vector=True,
                index=index,
                items=items,
                administered_items=administered_items,
                response_vector=response_vector,
                **kwargs
            )

<<<<<<< HEAD
        if items is None and administered_items is None and response_vector is None:
            items = self.simulator.items
            administered_items = self.simulator.administered_items[index]
            response_vector = self.simulator.response_vectors[index]

        assert items is not None
        assert administered_items is not None
        assert response_vector is not None

=======
>>>>>>> 0a26c539
        self._calls += 1

        res = differential_evolution(
            irt.negative_log_likelihood,
            bounds=[[self._lower_bound * 2, self._upper_bound * 2]],
            args=(response_vector, items[administered_items])
        )

        self._evaluations = res.nfev

        return res.x[0]<|MERGE_RESOLUTION|>--- conflicted
+++ resolved
@@ -85,20 +85,11 @@
                 **kwargs
             )
 
-<<<<<<< HEAD
-        if items is None and administered_items is None and response_vector is None and est_theta is None:
-            items = self.simulator.items
-            administered_items = self.simulator.administered_items[index]
-            response_vector = self.simulator.response_vectors[index]
-            est_theta = self.simulator.latest_estimations[index]
-
         assert items is not None
         assert administered_items is not None
         assert response_vector is not None
         assert est_theta is not None
 
-=======
->>>>>>> 0a26c539
         self._calls += 1
         self._evaluations = 0
 
@@ -251,18 +242,10 @@
                 **kwargs
             )
 
-<<<<<<< HEAD
-        if items is None and administered_items is None and response_vector is None:
-            items = self.simulator.items
-            administered_items = self.simulator.administered_items[index]
-            response_vector = self.simulator.response_vectors[index]
-
+        assert response_vector is not None
         assert items is not None
         assert administered_items is not None
-        assert response_vector is not None
-
-=======
->>>>>>> 0a26c539
+
         self._calls += 1
 
         res = differential_evolution(
