import math

import numexpr
import numpy
from numpy import pi


def icc(theta: float, a: float, b: float, c: float = 0, d: float = 1) -> float:
    """Item Response Theory four-parameter logistic function [Ayala2009]_, [Magis13]_:

    .. math:: P(X_i = 1| \\theta) = c_i + \\frac{d_i-c_i}{1+ e^{a_i(\\theta-b_i)}}

    :param theta: the individual's proficiency value. This parameter value has
                  no boundary, but if a distribution of the form :math:`N(0, 1)` was
                  used to estimate the parameters, then :math:`-4 \\leq \\theta \\leq
                  4`.

    :param a: the discrimination parameter of the item, usually a positive
              value in which :math:`0.8 \\leq a \\leq 2.5`.

    :param b: the item difficulty parameter. This parameter value has no
              boundaries, but it is necessary that it be in the same value space
              as `theta` (usually :math:`-4 \\leq b \\leq 4`).

    :param c: the item pseudo-guessing parameter. Being a probability,
              :math:`0\\leq c \\leq 1`, but items considered good usually have
              :math:`c \\leq 0.2`.

    :param d: the item upper asymptote. Being a probability,
              :math:`0\\leq d \\leq 1`, but items considered good usually have
              :math:`d \\approx 1`.
    """
    return c + ((d - c) / (1 + math.e ** (-a * (theta - b))))


def split_params(items: numpy.ndarray):
    return items[:, 0], items[:, 1], items[:, 2], items[:, 3]


def icc_numpy(theta: float, items: numpy.ndarray) -> numpy.ndarray:
    a, b, c, d = split_params(items)

    return numexpr.evaluate('c + ((d - c) / (1 + exp((-a * (theta - b)))))')


def inf_numpy(theta: float, items: numpy.ndarray):
    a, b, c, d = split_params(items)
    p = icc_numpy(theta, items)

    return numexpr.evaluate('(a ** 2 * (p - c) ** 2 * (d - p) ** 2) / ((d - c) ** 2 * p * (1 - p))')


def inf(theta: float, a: float, b: float, c: float = 0, d: float = 1) -> float:
    """Calculates the information value of an item using the Item Response Theory
    four-parameter logistic model function [Ayala2009]_, [Magis13]_:

    .. math:: I_i(\\theta) = \\frac{a^2[(P(\\theta)-c)]^2[d - P(\\theta)]^2}{(d-c)^2[1-P(\\theta)]P(\\theta)}

    :param theta: the individual's proficiency value. This parameter value has
                  no boundary, but if a distribution of the form
                  :math:`N(0, 1)` was used to estimate the parameters, then
                  :math:`-4 \\leq \\theta \\leq 4`.

    :param a: the discrimination parameter of the item, usually a positive
              value in which :math:`0.8 \\leq a \\leq 2.5`.

    :param b: the item difficulty parameter. This parameter value has no
              boundary, but if a distribution of the form :math:`N(0, 1)` was
              used to estimate the parameters, then :math:`-4 \\leq b \\leq 4`.

    :param c: the item pseudo-guessing parameter. Being a probability,
              :math:`0\\leq c \\leq 1`, but items considered good usually have
              :math:`c \\leq 0.2`.

    :param d: the item upper asymptote. Being a probability,
              :math:`0\\leq d \\leq 1`, but items considered good usually have
              :math:`d \\approx 1`.

    :returns: the information value of the item at the designated `theta` point."""
    p = icc(theta, a, b, c, d)

    return (a ** 2 * (p - c) ** 2 * (d - p) ** 2) / ((d - c) ** 2 * p * (1 - p))


def test_info(theta: float, items: numpy.ndarray):
    """Computes the test information of a test at a specific :math:`\\theta` value [Ayala2009]_:

    .. math:: I(\\theta) = \\sum_{j \\in J} I_j(\\theta)

    where :math:`J` is the set of items in the test and :math:`I_j(\\theta)` is the
    item information of :math:`j` at aspecific :math:`\\theta` value.

    :param theta: a proficiency value.
    :param items: a matrix containing item parameters.
    :returns: the test information at `theta` for a test represented by `items`.
    """
    return numpy.sum(inf_numpy(theta, items))


def var(theta: float, items: numpy.ndarray) -> float:
    """Computes the variance (:math:`Var`) of the proficiency estimate of a test at a
    specific :math:`\\theta` value [Ayala2009]_:

    .. math:: Var = \\frac{1}{I(\\theta)}

    where :math:`I(\\theta)` is the test information (see :py:func:`test_info`).

    :param theta: a proficiency value.
    :param items: a matrix containing item parameters.
    :returns: the variance of proficiency estimation at `theta` for a test represented by `items`.
    """
    try:
        return 1 / test_info(theta, items)
    except ZeroDivisionError:
        return float('-inf')


def see(theta: float, items: numpy.ndarray) -> float:
    """Computes the standard error of estimation (:math:`SEE`) of a test at a
    specific :math:`\\theta` value [Ayala2009]_:

    .. math:: SEE = \\sqrt{\\frac{1}{I(\\theta)}}

    where :math:`I(\\theta)` is the test information (see :py:func:`test_info`).

    :param theta: a proficiency value.
    :param items: a matrix containing item parameters.
    :returns: the standard error of estimation at `theta` for a test represented by `items`.
    """
    try:
        return math.sqrt(var(theta, items))
    except ValueError:
        return float('inf')


def reliability(theta: float, items: numpy.ndarray):
    """ Computes test reliability [Thissen00]_, given by:

    .. math:: Rel = 1 - \\frac{1}{I(\\theta)}

    Test reliability is a measure of internal consistency for the test, similar
    to Cronbach's :math:`\\alpha` in Classical Test Theory. Its value is always
    lower than 1, with values close to 1 indicating good reliability. If
    :math:`I(\\theta) < 1`, :math:`Rel < 0` and in these cases it does not make
    sense, but usually the application of additional items solves this problem.

    :param theta: a proficiency value.
    :param items: a matrix containing item parameters.
    :returns: the test reliability at `theta` for a test represented by `items`.
    """
    return 1 - var(theta, items)


def max_info(a: float = 1, b: float = 0, c: float = 0, d: float = 1) -> float:
    """Returns the :math:`\\theta` value to which the item with the given parameters
    gives maximum information. For the 1-parameter and 2-parameter
    logistic models, this :math:`\\theta` corresponds to where :math:`b = 0.5`.
    In the 3-parameter and 4-parameter logistic models, however, this value is given
    by ([Magis13]_)

    .. math:: argmax_{\\theta}I(\\theta) = b + \\frac{1}{a} log \\left(\\frac{x^* - c}{d - x^*}\\right)

    where

    .. math:: x^* = 2 \\sqrt{\\frac{-u}{3}} cos\\left\{\\frac{1}{3}acos\\left(-\\frac{v}{2}\\sqrt{\\frac{27}{-u^3}}\\right)+\\frac{4 \\pi}{3}\\right\} + 0.5

    .. math:: u = -\\frac{3}{4} + \\frac{c + d - 2cd}{2}

    .. math:: v = -\\frac{c + d - 1}{4}

    A few results can be seen in the plots below:

    .. plot::

        from catsim.cat import generate_item_bank
        from catsim import plot
        items = generate_item_bank(2)
        for item in items:
            plot.item_curve(item[0], item[1], item[2], item[3], ptype='iic', max_info=True)

    :param a: item discrimination parameter
    :param b: item difficulty parameter
    :param c: item pseudo-guessing parameter
    :param d: item upper asymptote
    """
    # for explanations on finding the following values, see referenced work in function description
    u = -(3 / 4) + ((c + d - 2 * c * d) / 2)
    v = (c + d - 1) / 4
    x_star = 2 * math.sqrt(-u / 3) * math.cos(
        (1 / 3) * math.acos(-(v / 2) * math.sqrt(27 / (-math.pow(u, 3)))) + (4 * math.pi / 3)) + 0.5

    return b + (1 / a) * math.log((x_star - c) / (d - x_star))


def max_info_numpy(items: numpy.ndarray):
<<<<<<< HEAD
    a, b, c, d = split_params(items)
    assert pi

    u = numexpr.evaluate('-(3 / 4) + ((c + d - 2 * c * d) / 2)')
    v = numexpr.evaluate('(c + d - 1) / 4')
    x_star = numexpr.evaluate(
        '2 * sqrt(-u / 3) * cos((1 / 3) * arccos(-(v / 2) * sqrt(27 / -(u ** 3))) + (4 * pi / 3)) + 0.5'
    )
=======
    a,b,c,d = split_params(items)

    u = numexpr.evaluate('-(3 / 4) + ((c + d - 2 * c * d) / 2)')
    v = numexpr.evaluate('(c + d - 1) / 4')
    x_star = numexpr.evaluate('2 * sqrt(-u / 3) * cos((1 / 3) * acos(-(v / 2) * sqrt(27 / (-pow(u, 3)))) + (4 * pi / 3)) + 0.5')
>>>>>>> 985e01f0

    return numexpr.evaluate('b + (1 / a) * log((x_star - c) / (d - x_star))')


def log_likelihood(est_theta: float, response_vector: list, administered_items: numpy.ndarray) -> float:
    """Calculates the log-likelihood of an estimated proficiency, given a
    response vector and the parameters of the answered items [Ayala2009]_.

    The likelihood function of a given :math:`\\theta` value given the answers to :math:`I` items is given by:

    .. math:: L(X_{Ij} | \\theta_j, a_I, b_I, c_I, d_I) = \\prod_{i=1} ^ I P_{ij}(\\theta)^{X_{ij}} Q_{ij}(\\theta)^{1-X_{ij}}

    For mathematical reasons, finding the maximum of :math:`L(X_{Ij}` includes using the
    product rule of derivations. Since :math:`L(X_{Ij}` has :math:`j` parts, it can be quite
    complicated to do so. Also, for computational reasons, the product of probabilities can
    quickly tend to 0, so it is common to use the log-likelihood in maximization/minimization
    problems, transforming the product of probabilities in a sum of probabilities:

     .. math:: \\log L(X_{Ij} | \\theta_j, a_I, b_I, c_I, d_I) = \\sum_{i=1} ^ I
               \\left\\lbrace x_{ij} \\log P_{ij}(\\theta)+ (1 - x_{ij}) \\log
               Q_{ij}(\\theta) \\right\\rbrace

    :param est_theta: estimated proficiency value.
    :param response_vector: a Boolean list containing the response vector.
    :param administered_items: a numpy array containing the parameters of the answered items.
    :returns: log-likelihood of a given proficiency value, given the responses to the administered items.
    """
    if len(response_vector) != administered_items.shape[0]:
        raise ValueError('Response vector and administered items must have the same number of items')
    if len(set(response_vector) - {True, False}) > 0:
        raise ValueError('Response vector must contain only Boolean elements')

    ps = icc_numpy(est_theta, administered_items)

    ll = numexpr.evaluate('sum(where(response_vector, log(ps), log(1-ps)))')

    # ps = [icc(est_theta, administered_items[i][0], administered_items[i][1], administered_items[i][2],
    #           administered_items[i][3]) for i in range(len(response_vector))]

    # assert all(p >= 0 for p in ps)  # sanity check
    #
    # ll = sum([math.log(ps[i]) if response_vector[i] else math.log(1 - ps[i]) for i in range(len(response_vector))])

    return ll


def negative_log_likelihood(est_theta: float, *args) -> float:
    """Function used by :py:mod:`scipy.optimize` optimization functions that tend to minimize
    values, instead of maximizing them. Calculates the negative log-likelihood of a proficiency
    value, given a response vector and the parameters of the administered items. The value of
    :py:func:`negative_log_likelihood` is simply the value of :math:`-` :py:func:`log_likelihood` or, mathematically:

    .. math:: - \\log L(X_{Ij} | \\theta_j, a_I, b_I, c_I, d_I)

    :param est_theta: estimated proficiency value

    args:

    :param response_vector list: a Boolean list containing the response vector
    :param administered_items numpy.ndarray: a numpy array containing the parameters of the answered items
    :returns: negative log-likelihood of a given proficiency value, given the responses to the administered items
    """
    return -log_likelihood(est_theta, args[0], args[1])


def normalize_item_bank(items: numpy.ndarray) -> numpy.ndarray:
    """Normalize an item matrix so that it conforms to the standard used by catsim.
    The item matrix must have dimension nx3, in which column 1 represents item discrimination,
    column 2 represents item difficulty, column 3 represents the pseudo-guessing parameter and
    column 4 represents the item upper asymptote.

    If the matrix has one column, it is assumed to be the difficulty column and the other
    two columns are added such that items simulate the 1-parameter logistic model.

    If the matrix has two columns, they are assumed to be the discrimination and difficulty
    columns, respectively. The pseudo-guessing column is added such that items simulate
    the 2-parameter logistic model.

    If the matrix has three columns, they are assumed to be the discrimination, difficulty
    and pseudo-guessing columns, respectively. The upper asymptote column is added such that
    items simulate the 3-parameter logistic model.

    :param items: the item matrix.
    :returns: an nx4 item matrix conforming to the 4 parameter logistic model.
    """
    if len(items.shape) == 1:
        items = numpy.expand_dims(items, axis=0)
    if items.shape[1] == 1:
        items = numpy.append(numpy.ones((items.shape[0])), items, axis=1)
    if items.shape[1] == 2:
        items = numpy.append(items, numpy.zeros((items.shape[0])), axis=1)
    if items.shape[1] == 3:
        items = numpy.append(items, numpy.ones((items.shape[0])), axis=1)

    return items


def validate_item_bank(items: numpy.ndarray, raise_err: bool = False):
    """Validates the shape and parameters in the item matrix so that it conforms to the standard
    used by catsim. The item matrix must have dimension nx4, in which column 1 represents item
    discrimination, column 2 represents item difficulty, column 3 represents the
    pseudo-guessing parameter and column 4 represents the item upper asymptote.

    The item matrix must have at least one line, exactly four columns and
    :math:`\\forall i \\in I , a_i > 0 \\wedge 0 < c_i < 1 \\wedge 0 < d_i < 1`

    :param items: the item matrix.
    :param raise_err: whether to raise an error in case the validation fails or
                      just print the error message to standard output.
    """
    if type(items) is not numpy.ndarray:
        raise ValueError('Item matrix is not of type {0}'.format(numpy.ndarray))

    err = ''

    if len(items.shape) == 1:
        err += 'Item matrix has only one dimension.'
    elif items.shape[1] > 4:
        print('\nItem matrix has more than 4 columns. catsim tends to add \
            columns to the matrix during the simulation, so it\'s not a good idea to keep them.')
    elif items.shape[1] < 4:
        if items.shape[1] == 1:
            err += '\nItem matrix has no discrimination, pseudo-guessing or upper asymptote parameter columns'
        elif items.shape[1] == 2:
            err += '\nItem matrix has no pseudo-guessing or upper asymptote parameter columns'
        elif items.shape[1] == 3:
            err += '\nItem matrix has no upper asymptote parameter column'
    else:
        if any(items[:, 0] < 0):
            err += '\nThere are items with discrimination < 0'
        if any(items[:, 2] < 0):
            err += '\nThere are items with pseudo-guessing < 0'
        if any(items[:, 2] > 1):
            err += '\nThere are items with pseudo-guessing > 1'
        if any(items[:, 3] > 1):
            err += '\nThere are items with upper asymptote > 1'
        if any(items[:, 3] < 0):
            err += '\nThere are items with upper asymptote < 0'

    if len(err) > 0 and raise_err:
        raise ValueError(err)

    print(err)<|MERGE_RESOLUTION|>--- conflicted
+++ resolved
@@ -193,22 +193,13 @@
 
 
 def max_info_numpy(items: numpy.ndarray):
-<<<<<<< HEAD
     a, b, c, d = split_params(items)
     assert pi
 
     u = numexpr.evaluate('-(3 / 4) + ((c + d - 2 * c * d) / 2)')
     v = numexpr.evaluate('(c + d - 1) / 4')
     x_star = numexpr.evaluate(
-        '2 * sqrt(-u / 3) * cos((1 / 3) * arccos(-(v / 2) * sqrt(27 / -(u ** 3))) + (4 * pi / 3)) + 0.5'
-    )
-=======
-    a,b,c,d = split_params(items)
-
-    u = numexpr.evaluate('-(3 / 4) + ((c + d - 2 * c * d) / 2)')
-    v = numexpr.evaluate('(c + d - 1) / 4')
-    x_star = numexpr.evaluate('2 * sqrt(-u / 3) * cos((1 / 3) * acos(-(v / 2) * sqrt(27 / (-pow(u, 3)))) + (4 * pi / 3)) + 0.5')
->>>>>>> 985e01f0
+        '2 * sqrt(-u / 3) * cos((1 / 3) * arccos(-(v / 2) * sqrt(27 / -(u ** 3))) + (4 * pi / 3)) + 0.5')
 
     return numexpr.evaluate('b + (1 / a) * log((x_star - c) / (d - x_star))')
 
