language: python
python:
  # We don't actually use the Travis Python, but this keeps it organized.
  - "3.5"
  - "3.4"
# addons:
#   apt:
#     packages:
#       - libatlas3gf-base
#       - libatlas-dev
#       - python3-scipy
install:
  - sudo apt-get update
  # We do this conditionally because it saves us some downloading if the
  # version is the same.
  - if [[ "$TRAVIS_PYTHON_VERSION" == "2.7" ]]; then
      wget https://repo.continuum.io/miniconda/Miniconda-latest-Linux-x86_64.sh -O miniconda.sh;
    else
      wget https://repo.continuum.io/miniconda/Miniconda3-latest-Linux-x86_64.sh -O miniconda.sh;
    fi
  - bash miniconda.sh -b -p $HOME/miniconda
  - export PATH="$HOME/miniconda/bin:$PATH"
  - hash -r
  - conda config --set always_yes yes --set changeps1 no
  - conda update -q conda
  # Useful for debugging any issues with conda
  - conda info -a
<<<<<<< HEAD
  - conda list
  - python --version
  - python3 --version
=======
>>>>>>> 4916fc19
  - conda create -q -n test-environment python=$TRAVIS_PYTHON_VERSION numpy scipy scikit-learn pyzmq matplotlib
  - source activate test-environment
  - python setup.py install
script: nosetests<|MERGE_RESOLUTION|>--- conflicted
+++ resolved
@@ -25,13 +25,17 @@
   - conda update -q conda
   # Useful for debugging any issues with conda
   - conda info -a
-<<<<<<< HEAD
   - conda list
   - python --version
   - python3 --version
-=======
->>>>>>> 4916fc19
+  - whereis python
+  - whereis python3
   - conda create -q -n test-environment python=$TRAVIS_PYTHON_VERSION numpy scipy scikit-learn pyzmq matplotlib
   - source activate test-environment
+  - conda list
+  - python --version
+  - python3 --version
+  - whereis python
+  - whereis python3
   - python setup.py install
 script: nosetests