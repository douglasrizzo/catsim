--- conflicted
+++ resolved
@@ -1,5 +1,3 @@
-<<<<<<< HEAD
-=======
 # Advise GitLab that these environment vars should be loaded from the Variables config.
 variables:
     PYPI_USER: SECURE
@@ -10,7 +8,6 @@
   - deploy
   - cleanup
 
->>>>>>> 1c81c193
 test:
   stage: test
   before_script:
